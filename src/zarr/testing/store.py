from __future__ import annotations

import asyncio
import pickle
from typing import TYPE_CHECKING, Generic, TypeVar

from zarr.storage.wrapper import WrapperStore

if TYPE_CHECKING:
    from typing import Any

    from zarr.abc.store import ByteRangeRequest
    from zarr.core.buffer.core import BufferPrototype

import pytest

from zarr.abc.store import ByteRangeRequest, Store
from zarr.core.buffer import Buffer, default_buffer_prototype
from zarr.core.sync import _collect_aiterator
from zarr.storage._utils import _normalize_interval_index
from zarr.testing.utils import assert_bytes_equal

__all__ = ["StoreTests"]


S = TypeVar("S", bound=Store)
B = TypeVar("B", bound=Buffer)


class StoreTests(Generic[S, B]):
    store_cls: type[S]
    buffer_cls: type[B]

    async def set(self, store: S, key: str, value: Buffer) -> None:
        """
        Insert a value into a storage backend, with a specific key.
        This should not use any store methods. Bypassing the store methods allows them to be
        tested.
        """
        raise NotImplementedError

    async def get(self, store: S, key: str) -> Buffer:
        """
        Retrieve a value from a storage backend, by key.
        This should not use any store methods. Bypassing the store methods allows them to be
        tested.
        """

        raise NotImplementedError

    @pytest.fixture
    def store_kwargs(self) -> dict[str, Any]:
        return {"read_only": False}

    @pytest.fixture
    async def store(self, store_kwargs: dict[str, Any]) -> Store:
        return await self.store_cls.open(**store_kwargs)

    def test_store_type(self, store: S) -> None:
        assert isinstance(store, Store)
        assert isinstance(store, self.store_cls)

    def test_store_eq(self, store: S, store_kwargs: dict[str, Any]) -> None:
        # check self equality
        assert store == store

        # check store equality with same inputs
        # asserting this is important for being able to compare (de)serialized stores
        store2 = self.store_cls(**store_kwargs)
        assert store == store2

    def test_serializable_store(self, store: S) -> None:
        foo = pickle.dumps(store)
        assert pickle.loads(foo) == store

    def test_store_read_only(self, store: S) -> None:
        assert not store.read_only

        with pytest.raises(AttributeError):
            store.read_only = False  # type: ignore[misc]

    @pytest.mark.parametrize("read_only", [True, False])
    async def test_store_open_read_only(
        self, store_kwargs: dict[str, Any], read_only: bool
    ) -> None:
        store_kwargs["read_only"] = read_only
        store = await self.store_cls.open(**store_kwargs)
        assert store._is_open
        assert store.read_only == read_only

    async def test_read_only_store_raises(self, store_kwargs: dict[str, Any]) -> None:
        kwargs = {**store_kwargs, "read_only": True}
        store = await self.store_cls.open(**kwargs)
        assert store.read_only

        # set
        with pytest.raises(ValueError):
            await store.set("foo", self.buffer_cls.from_bytes(b"bar"))

        # delete
        with pytest.raises(ValueError):
            await store.delete("foo")

    def test_store_repr(self, store: S) -> None:
        raise NotImplementedError

    def test_store_supports_writes(self, store: S) -> None:
        raise NotImplementedError

    def test_store_supports_partial_writes(self, store: S) -> None:
        raise NotImplementedError

    def test_store_supports_listing(self, store: S) -> None:
        raise NotImplementedError

    @pytest.mark.parametrize("key", ["c/0", "foo/c/0.0", "foo/0/0"])
    @pytest.mark.parametrize("byte_range", [None, (0, None), (1, None), (1, 2), (None, 1)])
    async def test_get(
<<<<<<< HEAD
        self, store: S, key: str, byte_range: None | tuple[int | None, int | None]
=======
        self, store: S, key: str, data: bytes, byte_range: tuple[int | None, int | None] | None
>>>>>>> ab1a7b37
    ) -> None:
        """
        Ensure that data can be read from the store using the store.get method.
        """
        data = b"\x01\x02\x03\x04"
        data_buf = self.buffer_cls.from_bytes(data)
        await self.set(store, key, data_buf)
        observed = await store.get(key, prototype=default_buffer_prototype(), byte_range=byte_range)
        start, length = _normalize_interval_index(data_buf, interval=byte_range)
        expected = data_buf[start : start + length]
        assert_bytes_equal(observed, expected)

    async def test_get_many(self, store: S) -> None:
        """
        Ensure that multiple keys can be retrieved at once with the _get_many method.
        """
        keys = tuple(map(str, range(10)))
        values = tuple(f"{k}".encode() for k in keys)
        for k, v in zip(keys, values, strict=False):
            await self.set(store, k, self.buffer_cls.from_bytes(v))
        observed_buffers = await _collect_aiterator(
            store._get_many(
                zip(
                    keys,
                    (default_buffer_prototype(),) * len(keys),
                    (None,) * len(keys),
                    strict=False,
                )
            )
        )
        observed_kvs = sorted(((k, b.to_bytes()) for k, b in observed_buffers))  # type: ignore[union-attr]
        expected_kvs = sorted(((k, b) for k, b in zip(keys, values, strict=False)))
        assert observed_kvs == expected_kvs

    @pytest.mark.parametrize("key", ["zarr.json", "c/0", "foo/c/0.0", "foo/0/0"])
    @pytest.mark.parametrize("data", [b"\x01\x02\x03\x04", b""])
    async def test_set(self, store: S, key: str, data: bytes) -> None:
        """
        Ensure that data can be written to the store using the store.set method.
        """
        assert not store.read_only
        data_buf = self.buffer_cls.from_bytes(data)
        await store.set(key, data_buf)
        observed = await self.get(store, key)
        assert_bytes_equal(observed, data_buf)

    async def test_set_many(self, store: S) -> None:
        """
        Test that a dict of key : value pairs can be inserted into the store via the
        `_set_many` method.
        """
        keys = ["zarr.json", "c/0", "foo/c/0.0", "foo/0/0"]
        data_buf = [self.buffer_cls.from_bytes(k.encode()) for k in keys]
        store_dict = dict(zip(keys, data_buf, strict=True))
        await store._set_many(store_dict.items())
        for k, v in store_dict.items():
            assert (await self.get(store, k)).to_bytes() == v.to_bytes()

    @pytest.mark.parametrize(
        "key_ranges",
        [
            [],
            [("zarr.json", (0, 1))],
            [("c/0", (0, 1)), ("zarr.json", (0, None))],
            [("c/0/0", (0, 1)), ("c/0/1", (None, 2)), ("c/0/2", (0, 3))],
        ],
    )
    async def test_get_partial_values(
        self, store: S, key_ranges: list[tuple[str, tuple[int | None, int | None]]]
    ) -> None:
        # put all of the data
        for key, _ in key_ranges:
            await self.set(store, key, self.buffer_cls.from_bytes(bytes(key, encoding="utf-8")))

        # read back just part of it
        observed_maybe = await store.get_partial_values(
            prototype=default_buffer_prototype(), key_ranges=key_ranges
        )

        observed: list[Buffer] = []
        expected: list[Buffer] = []

        for obs in observed_maybe:
            assert obs is not None
            observed.append(obs)

        for idx in range(len(observed)):
            key, byte_range = key_ranges[idx]
            result = await store.get(
                key, prototype=default_buffer_prototype(), byte_range=byte_range
            )
            assert result is not None
            expected.append(result)

        assert all(
            obs.to_bytes() == exp.to_bytes() for obs, exp in zip(observed, expected, strict=True)
        )

    async def test_exists(self, store: S) -> None:
        assert not await store.exists("foo")
        await store.set("foo/zarr.json", self.buffer_cls.from_bytes(b"bar"))
        assert await store.exists("foo/zarr.json")

    async def test_delete(self, store: S) -> None:
        if not store.supports_deletes:
            pytest.skip("store does not support deletes")
        await store.set("foo/zarr.json", self.buffer_cls.from_bytes(b"bar"))
        assert await store.exists("foo/zarr.json")
        await store.delete("foo/zarr.json")
        assert not await store.exists("foo/zarr.json")

    async def test_delete_dir(self, store: S) -> None:
        if not store.supports_deletes:
            pytest.skip("store does not support deletes")
        await store.set("zarr.json", self.buffer_cls.from_bytes(b"root"))
        await store.set("foo-bar/zarr.json", self.buffer_cls.from_bytes(b"root"))
        await store.set("foo/zarr.json", self.buffer_cls.from_bytes(b"bar"))
        await store.set("foo/c/0", self.buffer_cls.from_bytes(b"chunk"))
        await store.delete_dir("foo")
        assert await store.exists("zarr.json")
        assert await store.exists("foo-bar/zarr.json")
        assert not await store.exists("foo/zarr.json")
        assert not await store.exists("foo/c/0")

    async def test_is_empty(self, store: S) -> None:
        assert await store.is_empty("")
        await self.set(
            store, "foo/bar", self.buffer_cls.from_bytes(bytes("something", encoding="utf-8"))
        )
        assert not await store.is_empty("")
        assert await store.is_empty("fo")
        assert not await store.is_empty("foo/")
        assert not await store.is_empty("foo")
        assert await store.is_empty("spam/")

    async def test_clear(self, store: S) -> None:
        await self.set(
            store, "key", self.buffer_cls.from_bytes(bytes("something", encoding="utf-8"))
        )
        await store.clear()
        assert await store.is_empty("")

    async def test_list(self, store: S) -> None:
        assert await _collect_aiterator(store.list()) == ()
        prefix = "foo"
        data = self.buffer_cls.from_bytes(b"")
        store_dict = {
            prefix + "/zarr.json": data,
            **{prefix + f"/c/{idx}": data for idx in range(10)},
        }
        await store._set_many(store_dict.items())
        expected_sorted = sorted(store_dict.keys())
        observed = await _collect_aiterator(store.list())
        observed_sorted = sorted(observed)
        assert observed_sorted == expected_sorted

    async def test_list_prefix(self, store: S) -> None:
        """
        Test that the `list_prefix` method works as intended. Given a prefix, it should return
        all the keys in storage that start with this prefix.
        """
        prefixes = ("", "a/", "a/b/", "a/b/c/")
        data = self.buffer_cls.from_bytes(b"")
        fname = "zarr.json"
        store_dict = {p + fname: data for p in prefixes}

        await store._set_many(store_dict.items())

        for prefix in prefixes:
            observed = tuple(sorted(await _collect_aiterator(store.list_prefix(prefix))))
            expected: tuple[str, ...] = ()
            for key in store_dict:
                if key.startswith(prefix):
                    expected += (key,)
            expected = tuple(sorted(expected))
            assert observed == expected

    async def test_list_dir(self, store: S) -> None:
        root = "foo"
        store_dict = {
            root + "/zarr.json": self.buffer_cls.from_bytes(b"bar"),
            root + "/c/1": self.buffer_cls.from_bytes(b"\x01"),
        }

        assert await _collect_aiterator(store.list_dir("")) == ()
        assert await _collect_aiterator(store.list_dir(root)) == ()

        await store._set_many(store_dict.items())

        keys_observed = await _collect_aiterator(store.list_dir(root))
        keys_expected = {k.removeprefix(root + "/").split("/")[0] for k in store_dict}

        assert sorted(keys_observed) == sorted(keys_expected)

        keys_observed = await _collect_aiterator(store.list_dir(root + "/"))
        assert sorted(keys_expected) == sorted(keys_observed)

    async def test_set_if_not_exists(self, store: S) -> None:
        key = "k"
        data_buf = self.buffer_cls.from_bytes(b"0000")
        await self.set(store, key, data_buf)

        new = self.buffer_cls.from_bytes(b"1111")
        await store.set_if_not_exists("k", new)  # no error

        result = await store.get(key, default_buffer_prototype())
        assert result == data_buf

        await store.set_if_not_exists("k2", new)  # no error

        result = await store.get("k2", default_buffer_prototype())
        assert result == new


class LatencyStore(WrapperStore[Store]):
    """
    A wrapper class that takes any store class in its constructor and
    adds latency to the `set` and `get` methods. This can be used for
    performance testing.
    """

    get_latency: float
    set_latency: float

    def __init__(self, cls: Store, *, get_latency: float = 0, set_latency: float = 0) -> None:
        self.get_latency = float(get_latency)
        self.set_latency = float(set_latency)
        self._store = cls

    async def set(self, key: str, value: Buffer) -> None:
        """
        Add latency to the ``set`` method.

        Calls ``asyncio.sleep(self.set_latency)`` before invoking the wrapped ``set`` method.

        Parameters
        ----------
        key : str
            The key to set
        value : Buffer
            The value to set

        Returns
        -------
        None
        """
        await asyncio.sleep(self.set_latency)
        await self._store.set(key, value)

    async def get(
        self, key: str, prototype: BufferPrototype, byte_range: ByteRangeRequest | None = None
    ) -> Buffer | None:
        """
        Add latency to the ``get`` method.

        Calls ``asyncio.sleep(self.get_latency)`` before invoking the wrapped ``get`` method.

        Parameters
        ----------
        key : str
            The key to get
        prototype : BufferPrototype
            The BufferPrototype to use.
        byte_range : ByteRangeRequest, optional
            An optional byte range.

        Returns
        -------
        buffer : Buffer or None
        """
        await asyncio.sleep(self.get_latency)
        return await self._store.get(key, prototype=prototype, byte_range=byte_range)<|MERGE_RESOLUTION|>--- conflicted
+++ resolved
@@ -114,18 +114,14 @@
         raise NotImplementedError
 
     @pytest.mark.parametrize("key", ["c/0", "foo/c/0.0", "foo/0/0"])
+    @pytest.mark.parametrize("data", [b"\x01\x02\x03\x04", b""])
     @pytest.mark.parametrize("byte_range", [None, (0, None), (1, None), (1, 2), (None, 1)])
     async def test_get(
-<<<<<<< HEAD
-        self, store: S, key: str, byte_range: None | tuple[int | None, int | None]
-=======
         self, store: S, key: str, data: bytes, byte_range: tuple[int | None, int | None] | None
->>>>>>> ab1a7b37
     ) -> None:
         """
         Ensure that data can be read from the store using the store.get method.
         """
-        data = b"\x01\x02\x03\x04"
         data_buf = self.buffer_cls.from_bytes(data)
         await self.set(store, key, data_buf)
         observed = await store.get(key, prototype=default_buffer_prototype(), byte_range=byte_range)
