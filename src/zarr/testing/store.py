from __future__ import annotations

import asyncio
import pickle
from typing import TYPE_CHECKING, Generic, TypeVar

from zarr.storage import WrapperStore

if TYPE_CHECKING:
    from typing import Any

    from zarr.abc.store import ByteRequest
    from zarr.core.buffer.core import BufferPrototype

import pytest

from zarr.abc.store import (
    ByteRequest,
    OffsetByteRequest,
    RangeByteRequest,
    Store,
    SuffixByteRequest,
)
from zarr.core.buffer import Buffer, default_buffer_prototype
from zarr.core.sync import _collect_aiterator
from zarr.storage._utils import _normalize_byte_range_index
from zarr.testing.utils import assert_bytes_equal

__all__ = ["StoreTests"]


S = TypeVar("S", bound=Store)
B = TypeVar("B", bound=Buffer)


class StoreTests(Generic[S, B]):
    store_cls: type[S]
    buffer_cls: type[B]

    async def set(self, store: S, key: str, value: Buffer) -> None:
        """
        Insert a value into a storage backend, with a specific key.
        This should not use any store methods. Bypassing the store methods allows them to be
        tested.
        """
        raise NotImplementedError

    async def get(self, store: S, key: str) -> Buffer:
        """
        Retrieve a value from a storage backend, by key.
        This should not use any store methods. Bypassing the store methods allows them to be
        tested.
        """

        raise NotImplementedError

    @pytest.fixture
    def store_kwargs(self) -> dict[str, Any]:
        return {"read_only": False}

    @pytest.fixture
    async def store(self, store_kwargs: dict[str, Any]) -> Store:
        return await self.store_cls.open(**store_kwargs)

    def test_store_type(self, store: S) -> None:
        assert isinstance(store, Store)
        assert isinstance(store, self.store_cls)

    def test_store_eq(self, store: S, store_kwargs: dict[str, Any]) -> None:
        # check self equality
        assert store == store

        # check store equality with same inputs
        # asserting this is important for being able to compare (de)serialized stores
        store2 = self.store_cls(**store_kwargs)
        assert store == store2

    def test_serializable_store(self, store: S) -> None:
        foo = pickle.dumps(store)
        assert pickle.loads(foo) == store

    def test_store_read_only(self, store: S) -> None:
        assert not store.read_only

        with pytest.raises(AttributeError):
            store.read_only = False  # type: ignore[misc]

    @pytest.mark.parametrize("read_only", [True, False])
    async def test_store_open_read_only(
        self, store_kwargs: dict[str, Any], read_only: bool
    ) -> None:
        store_kwargs["read_only"] = read_only
        store = await self.store_cls.open(**store_kwargs)
        assert store._is_open
        assert store.read_only == read_only

    async def test_read_only_store_raises(self, store_kwargs: dict[str, Any]) -> None:
        kwargs = {**store_kwargs, "read_only": True}
        store = await self.store_cls.open(**kwargs)
        assert store.read_only

        # set
        with pytest.raises(ValueError):
            await store.set("foo", self.buffer_cls.from_bytes(b"bar"))

        # delete
        with pytest.raises(ValueError):
            await store.delete("foo")

    def test_store_repr(self, store: S) -> None:
        raise NotImplementedError

    def test_store_supports_writes(self, store: S) -> None:
        raise NotImplementedError

    def test_store_supports_partial_writes(self, store: S) -> None:
        raise NotImplementedError

    def test_store_supports_listing(self, store: S) -> None:
        raise NotImplementedError

    @pytest.mark.parametrize("key", ["c/0", "foo/c/0.0", "foo/0/0"])
<<<<<<< HEAD
    @pytest.mark.parametrize("byte_range", [None, (0, None), (1, None), (1, 2), (None, 1)])
    async def test_get(
        self, store: S, key: str, byte_range: None | tuple[int | None, int | None]
    ) -> None:
=======
    @pytest.mark.parametrize("data", [b"\x01\x02\x03\x04", b""])
    @pytest.mark.parametrize(
        "byte_range", [None, RangeByteRequest(1, 4), OffsetByteRequest(1), SuffixByteRequest(1)]
    )
    async def test_get(self, store: S, key: str, data: bytes, byte_range: ByteRequest) -> None:
>>>>>>> 0e1fde44
        """
        Ensure that data can be read from the store using the store.get method.
        """
        data = b"\x01\x02\x03\x04"
        data_buf = self.buffer_cls.from_bytes(data)
        await self.set(store, key, data_buf)
        observed = await store.get(key, prototype=default_buffer_prototype(), byte_range=byte_range)
        start, stop = _normalize_byte_range_index(data_buf, byte_range=byte_range)
        expected = data_buf[start:stop]
        assert_bytes_equal(observed, expected)

    async def test_get_many(self, store: S) -> None:
        """
        Ensure that multiple keys can be retrieved at once with the _get_many method.
        """
        keys = tuple(map(str, range(10)))
        values = tuple(f"{k}".encode() for k in keys)
        for k, v in zip(keys, values, strict=False):
            await self.set(store, k, self.buffer_cls.from_bytes(v))
        observed_buffers = await _collect_aiterator(
            store._get_many(
                zip(
                    keys,
                    (default_buffer_prototype(),) * len(keys),
                    (None,) * len(keys),
                    strict=False,
                )
            )
        )
        observed_kvs = sorted(((k, b.to_bytes()) for k, b in observed_buffers))  # type: ignore[union-attr]
        expected_kvs = sorted(((k, b) for k, b in zip(keys, values, strict=False)))
        assert observed_kvs == expected_kvs

    @pytest.mark.parametrize("key", ["zarr.json", "c/0", "foo/c/0.0", "foo/0/0"])
    @pytest.mark.parametrize("data", [b"\x01\x02\x03\x04", b""])
    async def test_set(self, store: S, key: str, data: bytes) -> None:
        """
        Ensure that data can be written to the store using the store.set method.
        """
        assert not store.read_only
        data_buf = self.buffer_cls.from_bytes(data)
        await store.set(key, data_buf)
        observed = await self.get(store, key)
        assert_bytes_equal(observed, data_buf)

    async def test_set_many(self, store: S) -> None:
        """
        Test that a dict of key : value pairs can be inserted into the store via the
        `_set_many` method.
        """
        keys = ["zarr.json", "c/0", "foo/c/0.0", "foo/0/0"]
        data_buf = [self.buffer_cls.from_bytes(k.encode()) for k in keys]
        store_dict = dict(zip(keys, data_buf, strict=True))
        await store._set_many(store_dict.items())
        for k, v in store_dict.items():
            assert (await self.get(store, k)).to_bytes() == v.to_bytes()

    @pytest.mark.parametrize(
        "key_ranges",
        [
            [],
            [("zarr.json", RangeByteRequest(0, 2))],
            [("c/0", RangeByteRequest(0, 2)), ("zarr.json", None)],
            [
                ("c/0/0", RangeByteRequest(0, 2)),
                ("c/0/1", SuffixByteRequest(2)),
                ("c/0/2", OffsetByteRequest(2)),
            ],
        ],
    )
    async def test_get_partial_values(
        self, store: S, key_ranges: list[tuple[str, ByteRequest]]
    ) -> None:
        # put all of the data
        for key, _ in key_ranges:
            await self.set(store, key, self.buffer_cls.from_bytes(bytes(key, encoding="utf-8")))

        # read back just part of it
        observed_maybe = await store.get_partial_values(
            prototype=default_buffer_prototype(), key_ranges=key_ranges
        )

        observed: list[Buffer] = []
        expected: list[Buffer] = []

        for obs in observed_maybe:
            assert obs is not None
            observed.append(obs)

        for idx in range(len(observed)):
            key, byte_range = key_ranges[idx]
            result = await store.get(
                key, prototype=default_buffer_prototype(), byte_range=byte_range
            )
            assert result is not None
            expected.append(result)

        assert all(
            obs.to_bytes() == exp.to_bytes() for obs, exp in zip(observed, expected, strict=True)
        )

    async def test_exists(self, store: S) -> None:
        assert not await store.exists("foo")
        await store.set("foo/zarr.json", self.buffer_cls.from_bytes(b"bar"))
        assert await store.exists("foo/zarr.json")

    async def test_delete(self, store: S) -> None:
        if not store.supports_deletes:
            pytest.skip("store does not support deletes")
        await store.set("foo/zarr.json", self.buffer_cls.from_bytes(b"bar"))
        assert await store.exists("foo/zarr.json")
        await store.delete("foo/zarr.json")
        assert not await store.exists("foo/zarr.json")

    async def test_delete_dir(self, store: S) -> None:
        if not store.supports_deletes:
            pytest.skip("store does not support deletes")
        await store.set("zarr.json", self.buffer_cls.from_bytes(b"root"))
        await store.set("foo-bar/zarr.json", self.buffer_cls.from_bytes(b"root"))
        await store.set("foo/zarr.json", self.buffer_cls.from_bytes(b"bar"))
        await store.set("foo/c/0", self.buffer_cls.from_bytes(b"chunk"))
        await store.delete_dir("foo")
        assert await store.exists("zarr.json")
        assert await store.exists("foo-bar/zarr.json")
        assert not await store.exists("foo/zarr.json")
        assert not await store.exists("foo/c/0")

    async def test_is_empty(self, store: S) -> None:
        assert await store.is_empty("")
        await self.set(
            store, "foo/bar", self.buffer_cls.from_bytes(bytes("something", encoding="utf-8"))
        )
        assert not await store.is_empty("")
        assert await store.is_empty("fo")
        assert not await store.is_empty("foo/")
        assert not await store.is_empty("foo")
        assert await store.is_empty("spam/")

    async def test_clear(self, store: S) -> None:
        await self.set(
            store, "key", self.buffer_cls.from_bytes(bytes("something", encoding="utf-8"))
        )
        await store.clear()
        assert await store.is_empty("")

    async def test_list(self, store: S) -> None:
        assert await _collect_aiterator(store.list()) == ()
        prefix = "foo"
        data = self.buffer_cls.from_bytes(b"")
        store_dict = {
            prefix + "/zarr.json": data,
            **{prefix + f"/c/{idx}": data for idx in range(10)},
        }
        await store._set_many(store_dict.items())
        expected_sorted = sorted(store_dict.keys())
        observed = await _collect_aiterator(store.list())
        observed_sorted = sorted(observed)
        assert observed_sorted == expected_sorted

    async def test_list_prefix(self, store: S) -> None:
        """
        Test that the `list_prefix` method works as intended. Given a prefix, it should return
        all the keys in storage that start with this prefix.
        """
        prefixes = ("", "a/", "a/b/", "a/b/c/")
        data = self.buffer_cls.from_bytes(b"")
        fname = "zarr.json"
        store_dict = {p + fname: data for p in prefixes}

        await store._set_many(store_dict.items())

        for prefix in prefixes:
            observed = tuple(sorted(await _collect_aiterator(store.list_prefix(prefix))))
            expected: tuple[str, ...] = ()
            for key in store_dict:
                if key.startswith(prefix):
                    expected += (key,)
            expected = tuple(sorted(expected))
            assert observed == expected

    async def test_list_dir(self, store: S) -> None:
        root = "foo"
        store_dict = {
            root + "/zarr.json": self.buffer_cls.from_bytes(b"bar"),
            root + "/c/1": self.buffer_cls.from_bytes(b"\x01"),
        }

        assert await _collect_aiterator(store.list_dir("")) == ()
        assert await _collect_aiterator(store.list_dir(root)) == ()

        await store._set_many(store_dict.items())

        keys_observed = await _collect_aiterator(store.list_dir(root))
        keys_expected = {k.removeprefix(root + "/").split("/")[0] for k in store_dict}

        assert sorted(keys_observed) == sorted(keys_expected)

        keys_observed = await _collect_aiterator(store.list_dir(root + "/"))
        assert sorted(keys_expected) == sorted(keys_observed)

    async def test_set_if_not_exists(self, store: S) -> None:
        key = "k"
        data_buf = self.buffer_cls.from_bytes(b"0000")
        await self.set(store, key, data_buf)

        new = self.buffer_cls.from_bytes(b"1111")
        await store.set_if_not_exists("k", new)  # no error

        result = await store.get(key, default_buffer_prototype())
        assert result == data_buf

        await store.set_if_not_exists("k2", new)  # no error

        result = await store.get("k2", default_buffer_prototype())
        assert result == new


class LatencyStore(WrapperStore[Store]):
    """
    A wrapper class that takes any store class in its constructor and
    adds latency to the `set` and `get` methods. This can be used for
    performance testing.
    """

    get_latency: float
    set_latency: float

    def __init__(self, cls: Store, *, get_latency: float = 0, set_latency: float = 0) -> None:
        self.get_latency = float(get_latency)
        self.set_latency = float(set_latency)
        self._store = cls

    async def set(self, key: str, value: Buffer) -> None:
        """
        Add latency to the ``set`` method.

        Calls ``asyncio.sleep(self.set_latency)`` before invoking the wrapped ``set`` method.

        Parameters
        ----------
        key : str
            The key to set
        value : Buffer
            The value to set

        Returns
        -------
        None
        """
        await asyncio.sleep(self.set_latency)
        await self._store.set(key, value)

    async def get(
        self, key: str, prototype: BufferPrototype, byte_range: ByteRequest | None = None
    ) -> Buffer | None:
        """
        Add latency to the ``get`` method.

        Calls ``asyncio.sleep(self.get_latency)`` before invoking the wrapped ``get`` method.

        Parameters
        ----------
        key : str
            The key to get
        prototype : BufferPrototype
            The BufferPrototype to use.
        byte_range : ByteRequest, optional
            An optional byte range.

        Returns
        -------
        buffer : Buffer or None
        """
        await asyncio.sleep(self.get_latency)
        return await self._store.get(key, prototype=prototype, byte_range=byte_range)<|MERGE_RESOLUTION|>--- conflicted
+++ resolved
@@ -120,18 +120,11 @@
         raise NotImplementedError
 
     @pytest.mark.parametrize("key", ["c/0", "foo/c/0.0", "foo/0/0"])
-<<<<<<< HEAD
-    @pytest.mark.parametrize("byte_range", [None, (0, None), (1, None), (1, 2), (None, 1)])
-    async def test_get(
-        self, store: S, key: str, byte_range: None | tuple[int | None, int | None]
-    ) -> None:
-=======
     @pytest.mark.parametrize("data", [b"\x01\x02\x03\x04", b""])
     @pytest.mark.parametrize(
         "byte_range", [None, RangeByteRequest(1, 4), OffsetByteRequest(1), SuffixByteRequest(1)]
     )
     async def test_get(self, store: S, key: str, data: bytes, byte_range: ByteRequest) -> None:
->>>>>>> 0e1fde44
         """
         Ensure that data can be read from the store using the store.get method.
         """
